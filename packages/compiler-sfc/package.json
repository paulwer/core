--- conflicted
+++ resolved
@@ -1,10 +1,6 @@
 {
   "name": "@vue/compiler-sfc",
-<<<<<<< HEAD
   "version": "3.5.0-alpha.4",
-=======
-  "version": "3.4.35",
->>>>>>> 0b8ba632
   "description": "@vue/compiler-sfc",
   "main": "dist/compiler-sfc.cjs.js",
   "module": "dist/compiler-sfc.esm-browser.js",
