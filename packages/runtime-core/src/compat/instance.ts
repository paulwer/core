import {
  NOOP,
  extend,
  looseEqual,
  looseIndexOf,
  looseToNumber,
  toDisplayString,
} from '@vue/shared'
import type {
  ComponentPublicInstance,
  PublicPropertiesMap,
} from '../componentPublicInstance'
import { getCompatChildren } from './instanceChildren'
import {
  ComponentOptionsCompat,
  DeprecationTypes,
  assertCompatEnabled,
  isCompatEnabled,
} from './compatConfig'
import { off, on, once } from './instanceEventEmitter'
import { getCompatListeners } from './instanceListeners'
import { shallowReadonly } from '@vue/reactivity'
import { legacySlotProxyHandlers } from './componentFunctional'
import { compatH } from './renderFn'
import { createCommentVNode, createTextVNode } from '../vnode'
import { renderList } from '../helpers/renderList'
import {
  legacyBindDynamicKeys,
  legacyBindObjectListeners,
  legacyBindObjectProps,
  legacyCheckKeyCodes,
  legacyMarkOnce,
  legacyPrependModifier,
  legacyRenderSlot,
  legacyRenderStatic,
  legacyresolveScopedSlots,
} from './renderHelpers'
import { resolveFilter } from '../helpers/resolveAssets'
<<<<<<< HEAD
import { InternalSlots, Slots } from '../componentSlots'
import { ContextualRenderFn } from '../componentRenderContext'
import {
  MergedComponentOptions,
  resolveMergedOptions
} from '../componentOptions'
=======
import type { InternalSlots, Slots } from '../componentSlots'
import type { ContextualRenderFn } from '../componentRenderContext'
import { resolveMergedOptions } from '../componentOptions'
>>>>>>> a41c5f1f

export type LegacyPublicInstance = ComponentPublicInstance &
  LegacyPublicProperties

export interface LegacyPublicProperties {
  $set(target: object, key: string, value: any): void
  $delete(target: object, key: string): void
  $mount(el?: string | Element): this
  $destroy(): void
  $scopedSlots: Slots
  $on(event: string | string[], fn: Function): this
  $once(event: string, fn: Function): this
  $off(event?: string | string[], fn?: Function): this
  $children: LegacyPublicProperties[]
  $listeners: Record<string, Function | Function[]>
}

export function installCompatInstanceProperties(map: PublicPropertiesMap) {
  const set = (target: any, key: any, val: any) => {
    target[key] = val
    return target[key]
  }

  const del = (target: any, key: any) => {
    delete target[key]
  }

  extend(map, {
    $set: i => {
      assertCompatEnabled(DeprecationTypes.INSTANCE_SET, i)
      return set
    },

    $delete: i => {
      assertCompatEnabled(DeprecationTypes.INSTANCE_DELETE, i)
      return del
    },

    $mount: i => {
      assertCompatEnabled(
        DeprecationTypes.GLOBAL_MOUNT,
        null /* this warning is global */,
      )
      // root mount override from ./global.ts in installCompatMount
      return i.ctx._compat_mount || NOOP
    },

    $destroy: i => {
      assertCompatEnabled(DeprecationTypes.INSTANCE_DESTROY, i)
      // root destroy override from ./global.ts in installCompatMount
      return i.ctx._compat_destroy || NOOP
    },

    // overrides existing accessor
    $slots: i => {
      if (
        isCompatEnabled(DeprecationTypes.RENDER_FUNCTION, i) &&
        i.render &&
        i.render._compatWrapped
      ) {
        return new Proxy(i.slots, legacySlotProxyHandlers)
      }
      return __DEV__ ? shallowReadonly(i.slots) : i.slots
    },

    $scopedSlots: i => {
      assertCompatEnabled(DeprecationTypes.INSTANCE_SCOPED_SLOTS, i)
      const res: InternalSlots = {}
      for (const key in i.slots) {
        const fn = i.slots[key]!
        if (!(fn as ContextualRenderFn)._ns /* non-scoped slot */) {
          res[key] = fn
        }
      }
      return res
    },

    $on: i => on.bind(null, i),
    $once: i => once.bind(null, i),
    $off: i => off.bind(null, i),

    $children: getCompatChildren,
    $listeners: getCompatListeners,
  } as PublicPropertiesMap)

  /* istanbul ignore if */
  if (isCompatEnabled(DeprecationTypes.PRIVATE_APIS, null)) {
    extend(map, {
      // needed by many libs / render fns
      $vnode: i => i.vnode,

      // inject additional properties into $options for compat
      // e.g. vuex needs this.$options.parent
      $options: i => {
        const res = extend(
          {},
          resolveMergedOptions(i)
        ) as MergedComponentOptions & ComponentOptionsCompat
        res.parent = i.proxy!.$parent
        res.propsData = i.vnode.props
        return res
      },

      // some private properties that are likely accessed...
      _self: i => i.proxy,
      _uid: i => i.uid,
      _data: i => i.data,
      _isMounted: i => i.isMounted,
      _isDestroyed: i => i.isUnmounted,

      // v2 render helpers
      $createElement: () => compatH,
      _c: () => compatH,
      _o: () => legacyMarkOnce,
      _n: () => looseToNumber,
      _s: () => toDisplayString,
      _l: () => renderList,
      _t: i => legacyRenderSlot.bind(null, i),
      _q: () => looseEqual,
      _i: () => looseIndexOf,
      _m: i => legacyRenderStatic.bind(null, i),
      _f: () => resolveFilter,
      _k: i => legacyCheckKeyCodes.bind(null, i),
      _b: () => legacyBindObjectProps,
      _v: () => createTextVNode,
      _e: () => createCommentVNode,
      _u: () => legacyresolveScopedSlots,
      _g: () => legacyBindObjectListeners,
      _d: () => legacyBindDynamicKeys,
      _p: () => legacyPrependModifier,
    } as PublicPropertiesMap)
  }
}<|MERGE_RESOLUTION|>--- conflicted
+++ resolved
@@ -12,7 +12,7 @@
 } from '../componentPublicInstance'
 import { getCompatChildren } from './instanceChildren'
 import {
-  ComponentOptionsCompat,
+  type ComponentOptionsCompat,
   DeprecationTypes,
   assertCompatEnabled,
   isCompatEnabled,
@@ -36,18 +36,12 @@
   legacyresolveScopedSlots,
 } from './renderHelpers'
 import { resolveFilter } from '../helpers/resolveAssets'
-<<<<<<< HEAD
-import { InternalSlots, Slots } from '../componentSlots'
-import { ContextualRenderFn } from '../componentRenderContext'
-import {
-  MergedComponentOptions,
-  resolveMergedOptions
-} from '../componentOptions'
-=======
 import type { InternalSlots, Slots } from '../componentSlots'
 import type { ContextualRenderFn } from '../componentRenderContext'
-import { resolveMergedOptions } from '../componentOptions'
->>>>>>> a41c5f1f
+import {
+  type MergedComponentOptions,
+  resolveMergedOptions,
+} from '../componentOptions'
 
 export type LegacyPublicInstance = ComponentPublicInstance &
   LegacyPublicProperties
@@ -144,7 +138,7 @@
       $options: i => {
         const res = extend(
           {},
-          resolveMergedOptions(i)
+          resolveMergedOptions(i),
         ) as MergedComponentOptions & ComponentOptionsCompat
         res.parent = i.proxy!.$parent
         res.propsData = i.vnode.props
