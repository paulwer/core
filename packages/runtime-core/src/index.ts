--- conflicted
+++ resolved
@@ -251,17 +251,12 @@
   SetupContext,
   ComponentCustomProps,
   AllowedComponentProps,
-  ComponentInstance,
 } from './component'
-<<<<<<< HEAD
 export type {
   DefineComponent,
   DefineComponentOptions,
-  DefineComponentFromOptions
+  PublicProps,
 } from './apiDefineComponent'
-=======
-export type { DefineComponent, PublicProps } from './apiDefineComponent'
->>>>>>> a41c5f1f
 export type {
   ComponentOptions,
   ComponentOptionsMixin,
