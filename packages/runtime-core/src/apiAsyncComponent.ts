import {
  type Component,
  type ComponentInternalInstance,
  type ComponentOptions,
  type ConcreteComponent,
  currentInstance,
  isInSSRComponentSetup,
} from './component'
import { isFunction, isObject } from '@vue/shared'
<<<<<<< HEAD
import { ComponentPublicInstance } from './componentPublicInstance'
import { createVNode, VNode } from './vnode'
import {
  DefineComponentFromOptions,
  DefineComponentOptions,
  defineComponent
} from './apiDefineComponent'
=======
import type { ComponentPublicInstance } from './componentPublicInstance'
import { type VNode, createVNode } from './vnode'
import { defineComponent } from './apiDefineComponent'
>>>>>>> a41c5f1f
import { warn } from './warning'
import { ref } from '@vue/reactivity'
import { ErrorCodes, handleError } from './errorHandling'
import { isKeepAlive } from './components/KeepAlive'
import { queueJob } from './scheduler'
import {
  ComponentInjectOptions,
  ComponentOptionsMixin,
  ComputedOptions,
  EmitsOptions,
  MethodOptions,
  SlotsType
} from '.'

export type AsyncComponentResolveResult<T = Component> = T | { default: T } // es modules

export type AsyncComponentLoader<T = any> = () => Promise<
  AsyncComponentResolveResult<T>
>

export interface AsyncComponentOptions<T = any> {
  loader: AsyncComponentLoader<T>
  loadingComponent?: Component
  errorComponent?: Component
  delay?: number
  timeout?: number
  suspensible?: boolean
  onError?: (
    error: Error,
    retry: () => void,
    fail: () => void,
    attempts: number,
  ) => any
}

export const isAsyncWrapper = (i: ComponentInternalInstance | VNode): boolean =>
  !!(i.type as ComponentOptions).__asyncLoader

/*! #__NO_SIDE_EFFECTS__ */
export function defineAsyncComponent<
<<<<<<< HEAD
  T extends Component = { new (): ComponentPublicInstance }
>(source: AsyncComponentLoader<T> | AsyncComponentOptions<T>): T

export function defineAsyncComponent<
  Props = undefined,
  RawBindings = {},
  D = {},
  C extends ComputedOptions = {},
  M extends MethodOptions = {},
  Mixin extends ComponentOptionsMixin = ComponentOptionsMixin,
  Extends extends ComponentOptionsMixin = ComponentOptionsMixin,
  E extends EmitsOptions = {},
  EE extends string = string,
  I extends ComponentInjectOptions = {},
  II extends string = string,
  S extends SlotsType = {},
  Options extends Record<PropertyKey, any> = {}
>(
  source:
    | AsyncComponentLoader<
        DefineComponentOptions<
          Props,
          RawBindings,
          D,
          C,
          M,
          Mixin,
          Extends,
          E,
          EE,
          I,
          II,
          S,
          Options
        >
      >
    | AsyncComponentOptions<
        DefineComponentOptions<
          Props,
          RawBindings,
          D,
          C,
          M,
          Mixin,
          Extends,
          E,
          EE,
          I,
          II,
          S,
          Options
        >
      >
): DefineComponentFromOptions<
  Props,
  RawBindings,
  D,
  C,
  M,
  Mixin,
  Extends,
  E,
  EE,
  I,
  II,
  S,
  Options
>

// Implementation
export function defineAsyncComponent<
  T extends Component = { new (): ComponentPublicInstance }
=======
  T extends Component = { new (): ComponentPublicInstance },
>>>>>>> a41c5f1f
>(source: AsyncComponentLoader<T> | AsyncComponentOptions<T>): T {
  if (isFunction(source)) {
    source = { loader: source }
  }

  const {
    loader,
    loadingComponent,
    errorComponent,
    delay = 200,
    timeout, // undefined = never times out
    suspensible = true,
    onError: userOnError,
  } = source

  let pendingRequest: Promise<ConcreteComponent> | null = null
  let resolvedComp: ConcreteComponent | undefined

  let retries = 0
  const retry = () => {
    retries++
    pendingRequest = null
    return load()
  }

  const load = (): Promise<ConcreteComponent> => {
    let thisRequest: Promise<ConcreteComponent>
    return (
      pendingRequest ||
      (thisRequest = pendingRequest =
        loader()
          .catch(err => {
            err = err instanceof Error ? err : new Error(String(err))
            if (userOnError) {
              return new Promise((resolve, reject) => {
                const userRetry = () => resolve(retry())
                const userFail = () => reject(err)
                userOnError(err, userRetry, userFail, retries + 1)
              })
            } else {
              throw err
            }
          })
          .then((comp: any) => {
            if (thisRequest !== pendingRequest && pendingRequest) {
              return pendingRequest
            }
            if (__DEV__ && !comp) {
              warn(
                `Async component loader resolved to undefined. ` +
                  `If you are using retry(), make sure to return its return value.`,
              )
            }
            // interop module default
            if (
              comp &&
              (comp.__esModule || comp[Symbol.toStringTag] === 'Module')
            ) {
              comp = comp.default
            }
            if (__DEV__ && comp && !isObject(comp) && !isFunction(comp)) {
              throw new Error(`Invalid async component load result: ${comp}`)
            }
            resolvedComp = comp
            return comp
          }))
    )
  }

  return defineComponent({
    name: 'AsyncComponentWrapper',

    __asyncLoader: load,

    get __asyncResolved() {
      return resolvedComp
    },

    setup() {
      const instance = currentInstance!

      // already resolved
      if (resolvedComp) {
        return () => createInnerComp(resolvedComp!, instance)
      }

      const onError = (err: Error) => {
        pendingRequest = null
        handleError(
          err,
          instance,
          ErrorCodes.ASYNC_COMPONENT_LOADER,
          !errorComponent /* do not throw in dev if user provided error component */,
        )
      }

      // suspense-controlled or SSR.
      if (
        (__FEATURE_SUSPENSE__ && suspensible && instance.suspense) ||
        (__SSR__ && isInSSRComponentSetup)
      ) {
        return load()
          .then(comp => {
            return () => createInnerComp(comp, instance)
          })
          .catch(err => {
            onError(err)
            return () =>
              errorComponent
                ? createVNode(errorComponent as ConcreteComponent, {
                    error: err,
                  })
                : null
          })
      }

      const loaded = ref(false)
      const error = ref()
      const delayed = ref(!!delay)

      if (delay) {
        setTimeout(() => {
          delayed.value = false
        }, delay)
      }

      if (timeout != null) {
        setTimeout(() => {
          if (!loaded.value && !error.value) {
            const err = new Error(
              `Async component timed out after ${timeout}ms.`,
            )
            onError(err)
            error.value = err
          }
        }, timeout)
      }

      load()
        .then(() => {
          loaded.value = true
          if (instance.parent && isKeepAlive(instance.parent.vnode)) {
            // parent is keep-alive, force update so the loaded component's
            // name is taken into account
            instance.parent.effect.dirty = true
            queueJob(instance.parent.update)
          }
        })
        .catch(err => {
          onError(err)
          error.value = err
        })

      return () => {
        if (loaded.value && resolvedComp) {
          return createInnerComp(resolvedComp, instance)
        } else if (error.value && errorComponent) {
          return createVNode(errorComponent, {
            error: error.value,
          })
        } else if (loadingComponent && !delayed.value) {
          return createVNode(loadingComponent)
        }
      }
<<<<<<< HEAD
    }
  }) as unknown as T
=======
    },
  }) as T
>>>>>>> a41c5f1f
}

function createInnerComp(
  comp: ConcreteComponent,
  parent: ComponentInternalInstance,
) {
  const { ref, props, children, ce } = parent.vnode
  const vnode = createVNode(comp, props, children)
  // ensure inner component inherits the async wrapper's ref owner
  vnode.ref = ref
  // pass the custom element callback on to the inner comp
  // and remove it from the async wrapper
  vnode.ce = ce
  delete parent.vnode.ce

  return vnode
}<|MERGE_RESOLUTION|>--- conflicted
+++ resolved
@@ -6,33 +6,27 @@
   currentInstance,
   isInSSRComponentSetup,
 } from './component'
+import type {
+  ComponentInjectOptions,
+  ComponentOptionsMixin,
+  ComputedOptions,
+  MethodOptions,
+} from './componentOptions'
+import type { EmitsOptions } from './componentEmits'
+import type { SlotsType } from './componentSlots'
 import { isFunction, isObject } from '@vue/shared'
-<<<<<<< HEAD
-import { ComponentPublicInstance } from './componentPublicInstance'
-import { createVNode, VNode } from './vnode'
-import {
-  DefineComponentFromOptions,
-  DefineComponentOptions,
-  defineComponent
-} from './apiDefineComponent'
-=======
 import type { ComponentPublicInstance } from './componentPublicInstance'
 import { type VNode, createVNode } from './vnode'
-import { defineComponent } from './apiDefineComponent'
->>>>>>> a41c5f1f
+import {
+  type DefineComponentFromOptions,
+  type DefineComponentOptions,
+  defineComponent,
+} from './apiDefineComponent'
 import { warn } from './warning'
 import { ref } from '@vue/reactivity'
 import { ErrorCodes, handleError } from './errorHandling'
 import { isKeepAlive } from './components/KeepAlive'
 import { queueJob } from './scheduler'
-import {
-  ComponentInjectOptions,
-  ComponentOptionsMixin,
-  ComputedOptions,
-  EmitsOptions,
-  MethodOptions,
-  SlotsType
-} from '.'
 
 export type AsyncComponentResolveResult<T = Component> = T | { default: T } // es modules
 
@@ -60,8 +54,7 @@
 
 /*! #__NO_SIDE_EFFECTS__ */
 export function defineAsyncComponent<
-<<<<<<< HEAD
-  T extends Component = { new (): ComponentPublicInstance }
+  T extends Component = { new (): ComponentPublicInstance },
 >(source: AsyncComponentLoader<T> | AsyncComponentOptions<T>): T
 
 export function defineAsyncComponent<
@@ -77,7 +70,7 @@
   I extends ComponentInjectOptions = {},
   II extends string = string,
   S extends SlotsType = {},
-  Options extends Record<PropertyKey, any> = {}
+  Options extends Record<PropertyKey, any> = {},
 >(
   source:
     | AsyncComponentLoader<
@@ -113,7 +106,7 @@
           S,
           Options
         >
-      >
+      >,
 ): DefineComponentFromOptions<
   Props,
   RawBindings,
@@ -132,10 +125,7 @@
 
 // Implementation
 export function defineAsyncComponent<
-  T extends Component = { new (): ComponentPublicInstance }
-=======
   T extends Component = { new (): ComponentPublicInstance },
->>>>>>> a41c5f1f
 >(source: AsyncComponentLoader<T> | AsyncComponentOptions<T>): T {
   if (isFunction(source)) {
     source = { loader: source }
@@ -300,13 +290,8 @@
           return createVNode(loadingComponent)
         }
       }
-<<<<<<< HEAD
-    }
+    },
   }) as unknown as T
-=======
-    },
-  }) as T
->>>>>>> a41c5f1f
 }
 
 function createInnerComp(
