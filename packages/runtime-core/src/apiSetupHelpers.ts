import {
  EMPTY_OBJ,
  type LooseRequired,
  type Prettify,
  type UnionToIntersection,
  extend,
  hasChanged,
  isArray,
  isFunction,
  isPromise,
} from '@vue/shared'
import {
  type SetupContext,
  createSetupContext,
  getCurrentInstance,
  setCurrentInstance,
  unsetCurrentInstance,
} from './component'
import type { EmitFn, EmitsOptions, ObjectEmitsOptions } from './componentEmits'
import type {
  ComponentOptionsMixin,
  ComponentOptionsWithoutProps,
  ComputedOptions,
  MethodOptions,
} from './componentOptions'
<<<<<<< HEAD
import {
=======
import type {
>>>>>>> a41c5f1f
  ComponentObjectPropsOptions,
  ComponentPropsOptions,
  ExtractPropTypes,
  NormalizedProps,
  PropOptions,
} from './componentProps'
import { warn } from './warning'
import type { SlotsType, StrictUnwrapSlotsType } from './componentSlots'
import { type Ref, customRef, ref } from '@vue/reactivity'
import { watchSyncEffect } from '.'

// dev only
const warnRuntimeUsage = (method: string) =>
  warn(
    `${method}() is a compiler-hint helper that is only usable inside ` +
      `<script setup> of a single file component. Its arguments should be ` +
      `compiled away and passing it at runtime has no effect.`,
  )

/**
 * Vue `<script setup>` compiler macro for declaring component props. The
 * expected argument is the same as the component `props` option.
 *
 * Example runtime declaration:
 * ```js
 * // using Array syntax
 * const props = defineProps(['foo', 'bar'])
 * // using Object syntax
 * const props = defineProps({
 *   foo: String,
 *   bar: {
 *     type: Number,
 *     required: true
 *   }
 * })
 * ```
 *
 * Equivalent type-based declaration:
 * ```ts
 * // will be compiled into equivalent runtime declarations
 * const props = defineProps<{
 *   foo?: string
 *   bar: number
 * }>()
 * ```
 *
 * @see {@link https://vuejs.org/api/sfc-script-setup.html#defineprops-defineemits}
 *
 * This is only usable inside `<script setup>`, is compiled away in the
 * output and should **not** be actually called at runtime.
 */
// overload 1: runtime props w/ array
export function defineProps<PropNames extends string = string>(
  props: PropNames[],
): Prettify<Readonly<{ [key in PropNames]?: any }>>
// overload 2: runtime props w/ object
export function defineProps<
  PP extends ComponentObjectPropsOptions = ComponentObjectPropsOptions,
>(props: PP): Prettify<Readonly<ExtractPropTypes<PP>>>
// overload 3: typed-based declaration
export function defineProps<TypeProps>(): DefineProps<
  LooseRequired<TypeProps>,
  BooleanKey<TypeProps>
>
// implementation
export function defineProps() {
  if (__DEV__) {
    warnRuntimeUsage(`defineProps`)
  }
  return null as any
}

export type DefineProps<T, BKeys extends keyof T> = Readonly<T> & {
  readonly [K in BKeys]-?: boolean
}

type BooleanKey<T, K extends keyof T = keyof T> = K extends any
  ? [T[K]] extends [boolean | undefined]
    ? K
    : never
  : never

/**
 * Vue `<script setup>` compiler macro for declaring a component's emitted
 * events. The expected argument is the same as the component `emits` option.
 *
 * Example runtime declaration:
 * ```js
 * const emit = defineEmits(['change', 'update'])
 * ```
 *
 * Example type-based declaration:
 * ```ts
 * const emit = defineEmits<{
 *   // <eventName>: <expected arguments>
 *   change: []
 *   update: [value: string] // named tuple syntax
 * }>()
 *
 * emit('change')
 * emit('update', 1)
 * ```
 *
 * This is only usable inside `<script setup>`, is compiled away in the
 * output and should **not** be actually called at runtime.
 *
 * @see {@link https://vuejs.org/api/sfc-script-setup.html#defineprops-defineemits}
 */
// overload 1: runtime emits w/ array
export function defineEmits<EE extends string = string>(
  emitOptions: EE[],
): EmitFn<EE[]>
export function defineEmits<E extends EmitsOptions = EmitsOptions>(
  emitOptions: E,
): EmitFn<E>
export function defineEmits<
  T extends ((...args: any[]) => any) | Record<string, any[]>,
>(): T extends (...args: any[]) => any ? T : ShortEmits<T>
// implementation
export function defineEmits() {
  if (__DEV__) {
    warnRuntimeUsage(`defineEmits`)
  }
  return null as any
}

type RecordToUnion<T extends Record<string, any>> = T[keyof T]

type ShortEmits<T extends Record<string, any>> = UnionToIntersection<
  RecordToUnion<{
    [K in keyof T]: (evt: K, ...args: T[K]) => void
  }>
>

/**
 * Vue `<script setup>` compiler macro for declaring a component's exposed
 * instance properties when it is accessed by a parent component via template
 * refs.
 *
 * `<script setup>` components are closed by default - i.e. variables inside
 * the `<script setup>` scope is not exposed to parent unless explicitly exposed
 * via `defineExpose`.
 *
 * This is only usable inside `<script setup>`, is compiled away in the
 * output and should **not** be actually called at runtime.
 *
 * @see {@link https://vuejs.org/api/sfc-script-setup.html#defineexpose}
 */
export function defineExpose<
  Exposed extends Record<string, any> = Record<string, any>,
>(exposed?: Exposed) {
  if (__DEV__) {
    warnRuntimeUsage(`defineExpose`)
  }
}

/**
 * Vue `<script setup>` compiler macro for declaring a component's additional
 * options. This should be used only for options that cannot be expressed via
 * Composition API - e.g. `inheritAttrs`.
 *
 * @see {@link https://vuejs.org/api/sfc-script-setup.html#defineoptions}
 */
export function defineOptions<
  RawBindings = {},
  D = {},
  C extends ComputedOptions = {},
  M extends MethodOptions = {},
  Mixin extends ComponentOptionsMixin = ComponentOptionsMixin,
  Extends extends ComponentOptionsMixin = ComponentOptionsMixin,
>(
  options?: ComponentOptionsWithoutProps<
    {},
    RawBindings,
    D,
    C,
    M,
    Mixin,
    Extends
  > & { emits?: undefined; expose?: undefined; slots?: undefined },
): void {
  if (__DEV__) {
    warnRuntimeUsage(`defineOptions`)
  }
}

export function defineSlots<
  S extends Record<string, any> = Record<string, any>,
>(): StrictUnwrapSlotsType<SlotsType<S>> {
  if (__DEV__) {
    warnRuntimeUsage(`defineSlots`)
  }
  return null as any
}

export type ModelRef<T, M extends string | number | symbol = string> = Ref<T> &
  [ModelRef<T, M>, Record<M, true | undefined>]

/**
 * Vue `<script setup>` compiler macro for declaring a
 * two-way binding prop that can be consumed via `v-model` from the parent
 * component. This will declare a prop with the same name and a corresponding
 * `update:propName` event.
 *
 * If the first argument is a string, it will be used as the prop name;
 * Otherwise the prop name will default to "modelValue". In both cases, you
 * can also pass an additional object which will be used as the prop's options.
 *
 * The the returned ref behaves differently depending on whether the parent
 * provided the corresponding v-model props or not:
 * - If yes, the returned ref's value will always be in sync with the parent
 *   prop.
 * - If not, the returned ref will behave like a normal local ref.
 *
 * @example
 * ```ts
 * // default model (consumed via `v-model`)
 * const modelValue = defineModel<string>()
 * modelValue.value = "hello"
 *
 * // default model with options
 * const modelValue = defineModel<string>({ required: true })
 *
 * // with specified name (consumed via `v-model:count`)
 * const count = defineModel<number>('count')
 * count.value++
 *
 * // with specified name and default value
 * const count = defineModel<number>('count', { default: 0 })
 * ```
 */
export function defineModel<T, M extends string | number | symbol = string>(
  options: { required: true } & PropOptions<T> & UseModelOptions<T>,
): ModelRef<T, M>
export function defineModel<T, M extends string | number | symbol = string>(
  options: { default: any } & PropOptions<T> & UseModelOptions<T>,
): ModelRef<T, M>
export function defineModel<T, M extends string | number | symbol = string>(
  options?: PropOptions<T> & UseModelOptions<T>,
): ModelRef<T | undefined, M>
export function defineModel<T, M extends string | number | symbol = string>(
  name: string,
  options: { required: true } & PropOptions<T> & UseModelOptions<T>,
): ModelRef<T, M>
export function defineModel<T, M extends string | number | symbol = string>(
  name: string,
  options: { default: any } & PropOptions<T> & UseModelOptions<T>,
): ModelRef<T, M>
export function defineModel<T, M extends string | number | symbol = string>(
  name: string,
  options?: PropOptions<T> & UseModelOptions<T>,
): ModelRef<T | undefined, M>
export function defineModel(): any {
  if (__DEV__) {
    warnRuntimeUsage('defineModel')
  }
}

type NotUndefined<T> = T extends undefined ? never : T

type InferDefaults<T> = {
  [K in keyof T]?: InferDefault<T, T[K]>
}

type NativeType = null | number | string | boolean | symbol | Function

type InferDefault<P, T> =
  | ((props: P) => T & {})
  | (T extends NativeType ? T : never)

type PropsWithDefaults<
  T,
  Defaults extends InferDefaults<T>,
  BKeys extends keyof T,
> = Readonly<Omit<T, keyof Defaults>> & {
  readonly [K in keyof Defaults]-?: K extends keyof T
    ? Defaults[K] extends undefined
      ? T[K]
      : NotUndefined<T[K]>
    : never
} & {
  readonly [K in BKeys]-?: K extends keyof Defaults
    ? Defaults[K] extends undefined
      ? boolean | undefined
      : boolean
    : boolean
}

/**
 * Vue `<script setup>` compiler macro for providing props default values when
 * using type-based `defineProps` declaration.
 *
 * Example usage:
 * ```ts
 * withDefaults(defineProps<{
 *   size?: number
 *   labels?: string[]
 * }>(), {
 *   size: 3,
 *   labels: () => ['default label']
 * })
 * ```
 *
 * This is only usable inside `<script setup>`, is compiled away in the output
 * and should **not** be actually called at runtime.
 *
 * @see {@link https://vuejs.org/guide/typescript/composition-api.html#typing-component-props}
 */
export function withDefaults<
  T,
  BKeys extends keyof T,
  Defaults extends InferDefaults<T>,
>(
  props: DefineProps<T, BKeys>,
  defaults: Defaults,
): PropsWithDefaults<T, Defaults, BKeys> {
  if (__DEV__) {
    warnRuntimeUsage(`withDefaults`)
  }
  return null as any
}

export function useSlots(): SetupContext['slots'] {
  return getContext().slots
}

export function useAttrs(): SetupContext['attrs'] {
  return getContext().attrs
}

type UseModelOptions<T = any> = {
  get?: (v: T) => any
  set?: (v: T) => any
}

export function useModel<
  M extends string | number | symbol,
  T extends Record<string, any>,
  K extends keyof T,
>(props: T, name: K, options?: UseModelOptions<T[K]>): ModelRef<T[K], M>
export function useModel(
  props: Record<string, any>,
  name: string,
  options: UseModelOptions = EMPTY_OBJ,
): Ref {
  const i = getCurrentInstance()!
  if (__DEV__ && !i) {
    warn(`useModel() called without active instance.`)
    return ref() as any
  }

  if (__DEV__ && !(i.propsOptions[0] as NormalizedProps)[name]) {
    warn(`useModel() called with prop "${name}" which is not declared.`)
    return ref() as any
  }

  const res = customRef((track, trigger) => {
    let localValue: any
    watchSyncEffect(() => {
      const propValue = props[name]
      if (hasChanged(localValue, propValue)) {
        localValue = propValue
        trigger()
      }
    })
    return {
      get() {
        track()
        return options.get ? options.get(localValue) : localValue
      },
      set(value) {
        const rawProps = i.vnode!.props
        if (!(rawProps && name in rawProps) && hasChanged(value, localValue)) {
          localValue = value
          trigger()
        }
        i.emit(`update:${name}`, options.set ? options.set(value) : value)
      },
    }
  })

  const modifierKey =
    name === 'modelValue' ? 'modelModifiers' : `${name}Modifiers`

  // @ts-expect-error
  res[Symbol.iterator] = () => {
    let i = 0
    return {
      next() {
        if (i < 2) {
          return { value: i++ ? props[modifierKey] : res, done: false }
        } else {
          return { done: true }
        }
      },
    }
  }

  return res
}

function getContext(): SetupContext {
  const i = getCurrentInstance()!
  if (__DEV__ && !i) {
    warn(`useContext() called without active instance.`)
  }
  return i.setupContext || (i.setupContext = createSetupContext(i))
}

/**
 * @internal
 */
export function normalizePropsOrEmits(
  props: ComponentPropsOptions | EmitsOptions,
) {
  return isArray(props)
    ? props.reduce(
        (normalized, p) => ((normalized[p] = null), normalized),
        {} as ComponentObjectPropsOptions | ObjectEmitsOptions,
      )
    : props
}

/**
 * Runtime helper for merging default declarations. Imported by compiled code
 * only.
 * @internal
 */
export function mergeDefaults(
  raw: ComponentPropsOptions,
  defaults: Record<string, any>,
): ComponentObjectPropsOptions {
  const props = normalizePropsOrEmits(raw)
  for (const key in defaults) {
    if (key.startsWith('__skip')) continue
    let opt = props[key]
    if (opt) {
      if (isArray(opt) || isFunction(opt)) {
        opt = props[key] = { type: opt, default: defaults[key] }
      } else {
        opt.default = defaults[key]
      }
    } else if (opt === null) {
      opt = props[key] = { default: defaults[key] }
    } else if (__DEV__) {
      warn(`props default key "${key}" has no corresponding declaration.`)
    }
    if (opt && defaults[`__skip_${key}`]) {
      opt.skipFactory = true
    }
  }
  return props
}

/**
 * Runtime helper for merging model declarations.
 * Imported by compiled code only.
 * @internal
 */
export function mergeModels(
  a: ComponentPropsOptions | EmitsOptions,
  b: ComponentPropsOptions | EmitsOptions,
) {
  if (!a || !b) return a || b
  if (isArray(a) && isArray(b)) return a.concat(b)
  return extend({}, normalizePropsOrEmits(a), normalizePropsOrEmits(b))
}

/**
 * Used to create a proxy for the rest element when destructuring props with
 * defineProps().
 * @internal
 */
export function createPropsRestProxy(
  props: any,
  excludedKeys: string[],
): Record<string, any> {
  const ret: Record<string, any> = {}
  for (const key in props) {
    if (!excludedKeys.includes(key)) {
      Object.defineProperty(ret, key, {
        enumerable: true,
        get: () => props[key],
      })
    }
  }
  return ret
}

/**
 * `<script setup>` helper for persisting the current instance context over
 * async/await flows.
 *
 * `@vue/compiler-sfc` converts the following:
 *
 * ```ts
 * const x = await foo()
 * ```
 *
 * into:
 *
 * ```ts
 * let __temp, __restore
 * const x = (([__temp, __restore] = withAsyncContext(() => foo())),__temp=await __temp,__restore(),__temp)
 * ```
 * @internal
 */
export function withAsyncContext(getAwaitable: () => any) {
  const ctx = getCurrentInstance()!
  if (__DEV__ && !ctx) {
    warn(
      `withAsyncContext called without active current instance. ` +
        `This is likely a bug.`,
    )
  }
  let awaitable = getAwaitable()
  unsetCurrentInstance()
  if (isPromise(awaitable)) {
    awaitable = awaitable.catch(e => {
      setCurrentInstance(ctx)
      throw e
    })
  }
  return [awaitable, () => setCurrentInstance(ctx)]
}<|MERGE_RESOLUTION|>--- conflicted
+++ resolved
@@ -23,11 +23,7 @@
   ComputedOptions,
   MethodOptions,
 } from './componentOptions'
-<<<<<<< HEAD
-import {
-=======
 import type {
->>>>>>> a41c5f1f
   ComponentObjectPropsOptions,
   ComponentPropsOptions,
   ExtractPropTypes,
